--- conflicted
+++ resolved
@@ -716,23 +716,12 @@
                     Ok(entries) => entries.get(&entry).map(|e| (row, e.clone())),
                     _ => None, // TODO error?
                 }
-<<<<<<< HEAD
-                if add_transclusions {
-                    entry.transclusions = match parts.remove(0) {
-                        my::Value::Int(i) => Some(i as LinkCount),
-                        _ => None,
-                    };
-                }
-            },
-        )
-=======
             })
             .for_each(|(row, mut entry)| {
                 the_f(row.clone(), &mut entry);
                 result.add_entry(entry).unwrap_or(());
             });
         Ok(())
->>>>>>> 28f7488c
     }
 
     async fn process_files(&self, result: &PageList) -> Result<(), String> {
